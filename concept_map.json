--- conflicted
+++ resolved
@@ -1,15 +1,4 @@
 {
-<<<<<<< HEAD
-    "fuseki_opening": [
-      "corner_enclosure",
-      "approach_corner",
-      "splitting_move",
-      "extension",
-      "territorial_move",
-      "influence_move",
-      "sanrensei",
-      "chinese_opening"
-=======
   "opening": [
     "corner_enclosure",
     "approach_corner",
@@ -30,7 +19,6 @@
       "dead",
       "unsettled",
       "seki"
->>>>>>> ae59d381
     ],
     "mechanisms": [
       "eye",
